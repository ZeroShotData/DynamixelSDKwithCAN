--- conflicted
+++ resolved
@@ -239,13 +239,8 @@
             error = rxpacket[PKT_ERROR]
 
         return rxpacket, result, error
-<<<<<<< HEAD
-        
-    def ping(self, port, dxl_id):
-=======
-
-    def ping(self, port, id, model_number=0, error=0):
->>>>>>> 4d31ff39
+
+      def ping(self, port, dxl_id):
         result = COMM_TX_FAIL
         model_number=0
         error=0
@@ -323,14 +318,8 @@
         result                      = COMM_TX_FAIL
         error=0
         rxpacket                    = []
-<<<<<<< HEAD
-        
+
         del data[:]
-=======
-
-        if len(data) != 0:
-            data = []
->>>>>>> 4d31ff39
 
         while True:
             rxpacket, result = self.rxPacket(port, rxpacket)
@@ -343,12 +332,7 @@
                 error = rxpacket[PKT_ERROR]
 
             data.extend(rxpacket[PKT_PARAMETER0 : PKT_PARAMETER0 + length])
-<<<<<<< HEAD
-        
-=======
-
-        del rxpacket[:]; del rxpacket
->>>>>>> 4d31ff39
+
         return data, result, error
 
     def readTxRx(self, port, dxl_id, address, length, data=[]):
@@ -374,7 +358,6 @@
 
             data.extend(rxpacket[PKT_PARAMETER0 : PKT_PARAMETER0 + length])
 
-<<<<<<< HEAD
         return data, result, error
 
     def read1ByteTx(self, port, dxl_id, address):
@@ -389,55 +372,6 @@
         data, result, error = self.readTxRx(port, dxl_id, address, 1, data)
         data_read = data[0] if (result == COMM_SUCCESS) else 0
         return data_read, result, error
-=======
-        del rxpacket[:]; del rxpacket
-        return data, result, error
-
-    def read1ByteTx(self, port, id, address):
-        return self.readTx(port, id, address, 1)
-    def read1ByteRx(self, port, id, data=[], error=0):
-        data_read = [0]
-        data_read, result, error = self.readRx(port, id, 1, data_read, error)
-        if result == COMM_SUCCESS:
-            data = data_read[0]
-        return data, result, error
-    def read1ByteTxRx(self, port, id, address, data=[], error=0):
-        data_read = [0]
-        data_read, result, error = self.readTxRx(port, id, address, 1, data_read, error)
-        if result == COMM_SUCCESS:
-            data = data_read[0]
-        return data, result, error
-
-    def read2ByteTx(self, port, id, address):
-        return self.readTx(port, id, address, 2)
-    def read2ByteRx(self, port, id, data=[], error=0):
-        data_read = [0] * 2
-        data_read, result, error = self.readRx(port, id, 2, data_read, error)
-        if result == COMM_SUCCESS:
-            data = DXL_MAKEWORD(data_read[0], data_read[1])
-        return data, result, error
-    def read2ByteTxRx(self, port, id, address, data=[], error=0):
-        data_read = [0] * 2
-        data_read, result, error = self.readTxRx(port, id, address, 2, data_read, error)
-        if result == COMM_SUCCESS:
-            data = DXL_MAKEWORD(data_read[0], data_read[1])
-        return data, result, error
-
-    def read4ByteTx(self, port, id, address):
-        return self.readTx(port, id, address, 4)
-    def read4ByteRx(self, port, id, data=[], error=0):
-        data_read = [0] * 4
-        data_read, result, error = self.readRx(port, id, 4, data_read, error)
-        if result == COMM_SUCCESS:
-            data = DXL_MAKEDWORD(DXL_MAKEWORD(data_read[0], data_read[1]), DXL_MAKEWORD(data_read[2], data_read[3]))
-        return data, result, error
-    def read4ByteTxRx(self, port, id, address, data=[], error=0):
-        data_read = [0] * 4
-        data_read, result, error = self.readTxRx(port, id, address, 4, data_read, error)
-        if result == COMM_SUCCESS:
-            data = DXL_MAKEDWORD(DXL_MAKEWORD(data_read[0], data_read[1]), DXL_MAKEWORD(data_read[2], data_read[3]))
-        return data, result, error
->>>>>>> 4d31ff39
 
     def read2ByteTx(self, port, dxl_id, address):
         return self.readTx(port, dxl_id, address, 2)
@@ -485,22 +419,13 @@
 
         return result
 
-<<<<<<< HEAD
     def writeTxRx(self, port, dxl_id, address, length, data):
-=======
-    def writeTxRx(self, port, id, address, length, data, error=0):
->>>>>>> 4d31ff39
+
         result                      = COMM_TX_FAIL
 
         txpacket                    = [0] * (length + 7)
         rxpacket                    = []
-<<<<<<< HEAD
-        
-        txpacket[PKT_ID]            = dxl_id
-=======
-
-        txpacket[PKT_ID]            = id
->>>>>>> 4d31ff39
+        txpacket[PKT_ID]            = dxl_id
         txpacket[PKT_LENGTH]        = length + 3
         txpacket[PKT_INSTRUCTION]   = INST_WRITE
         txpacket[PKT_PARAMETER0]    = address
