--- conflicted
+++ resolved
@@ -57,13 +57,9 @@
         baud = self.getCFlagBaud(baudrate)
 
         if baud <= 0:
-<<<<<<< HEAD
             # self.setupPort(38400)
             # self.baudrate = baudrate
             return False #TODO: setCustomBaudrate(baudrate)
-=======
-            return False
->>>>>>> 4d31ff39
         else:
             self.baudrate = baudrate
             return self.setupPort(baud)
@@ -75,13 +71,7 @@
         return self.ser.in_waiting
 
     def readPort(self, length):
-<<<<<<< HEAD
         return [ord(ch) for ch in self.ser.read(length)]
-=======
-        read_bytes = []
-        read_bytes.extend([ord(ch) for ch in self.ser.read(length)])
-        return read_bytes
->>>>>>> 4d31ff39
 
     def writePort(self, packet):
         return self.ser.write(packet)
@@ -120,11 +110,7 @@
             baudrate = self.baudrate,
             # parity = serial.PARITY_ODD,
             # stopbits = serial.STOPBITS_TWO,
-<<<<<<< HEAD
-            bytesize = serial.EIGHTBITS, #bytesize = serial.SEVENBITS
-=======
             bytesize = serial.EIGHTBITS,
->>>>>>> 4d31ff39
             timeout = 0
         )
 
